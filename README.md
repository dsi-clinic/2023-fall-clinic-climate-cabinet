--- conflicted
+++ resolved
@@ -63,7 +63,8 @@
 Student Name: Aïcha Camara
 Student Email: aichacamara@uchicago.edu
 
-<<<<<<< HEAD
+Student Name: Alan Kagiri
+Student Email: alankagiri@uchicago.edu. 
 
 ## MN Data
 ### Document and Download MN Campaign Data
@@ -153,8 +154,4 @@
 do not need to be itemized, but should be reported as aggregate totals (not 
 covered by this dataset by definition). For vendors or suppliers to whom 
 expenditures of $200 or less are made, the total amount should be reported 
-(itemization unnecessary) 
-=======
-Student Name: Alan Kagiri
-Student Email: alankagiri@uchicago.edu. 
->>>>>>> 32d71d8f
+(itemization unnecessary) 