--- conflicted
+++ resolved
@@ -37,13 +37,8 @@
 ### Project Pipeline
 
 1. Collect state's finance campaign data either from web scraping (AZ, MI, PA) or direct download (MN)
-<<<<<<< HEAD
-2. User can go to [the shared Google Drive]('https://drive.google.com/drive/u/2/folders/1HUbOU0KRZy85mep2SHMU48qUQ1ZOSNce') to download each state's data to their local repo following this format: repo_root / "data" / "raw" / "file"
-3. Install all the necessary python packages listed in requirements.txt
-=======
 2. User can  go to [this shared Google Drive]('https://drive.google.com/drive/u/2/folders/1HUbOU0KRZy85mep2SHMU48qUQ1ZOSNce') to download each state's data to their local repo following this format: repo_root / "data" / "raw" / <State Initial> / "file"
 3. Open in development container which installs all necessary packages.
->>>>>>> 4bb53ed6
 4. Use utils/pipeline.py to preprocess, clean, standardize, and create tables for each state and ultimately concatinate tables across 4 states into a comprehensive database
 5. The final result should be an individual DataFrame, an organization DataFrame, and a list of transaction DataFrames. The tables combine all data in AZ, MI, MN, PA datasets
 6. For future reference, the above pipeline also stores the information mapping given id to our database id (generated via uuid) in a csv file in the format of (state)IDMap.csv in the output folder
