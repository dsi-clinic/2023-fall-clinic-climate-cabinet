--- conflicted
+++ resolved
@@ -66,13 +66,11 @@
 Student Name: Nayna Pashilkar
 Student Email: npashilkar@uchicago.edu
 
-<<<<<<< HEAD
 Student Name: Yangge Xu
 Student Email: yanggexu@uchicago.edu
-=======
+
 Student Name: Bhavya Pandey    
 Student Email: bhavyapandey@uchicago.edu
 
 Student Name: Kaya Lee
-Student Email: klee2024@uchicago.edu
->>>>>>> 3583635c
+Student Email: klee2024@uchicago.edu