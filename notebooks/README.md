### Notebook directory

This should contain information about what is done in each notebook

<<<<<<< HEAD
* `Test.ipynb` : This is a test notebook to demonstrate how to use this repository.

MN_EDA.ipynb
- The clear jupyter notebook for MN data preprocessing and EDA
- Column include recipient and donor information, and contribution trasaction details
- EDA shows the yearly top 10 recipients and contributors, yearly contribution trends by donor types and by candidate recipient race types
=======
* `mi_campaign_eda.ipynb`: This notebook contains the exploratory data analysis of the Michigan campaign contribution datasets, with a dropdown that allows the user to select different years to view.

* `AZ_EDA` : A notebook containing the EDA and plots for Arizona. 
>>>>>>> 37195237
<|MERGE_RESOLUTION|>--- conflicted
+++ resolved
@@ -1,16 +1,7 @@
 ### Notebook directory
 
-This should contain information about what is done in each notebook
+* `MN_EDA.ipynb` : Notebook containing the EDA and visualizations for Minnesota 
 
-<<<<<<< HEAD
-* `Test.ipynb` : This is a test notebook to demonstrate how to use this repository.
+* `mi_campaign_eda.ipynb`: Notebook containing the EDA and visualizations for Michigan
 
-MN_EDA.ipynb
-- The clear jupyter notebook for MN data preprocessing and EDA
-- Column include recipient and donor information, and contribution trasaction details
-- EDA shows the yearly top 10 recipients and contributors, yearly contribution trends by donor types and by candidate recipient race types
-=======
-* `mi_campaign_eda.ipynb`: This notebook contains the exploratory data analysis of the Michigan campaign contribution datasets, with a dropdown that allows the user to select different years to view.
-
-* `AZ_EDA` : A notebook containing the EDA and plots for Arizona. 
->>>>>>> 37195237
+* `AZ_EDA` : Notebook containing the EDA and visualizations for Arizona 
