--- conflicted
+++ resolved
@@ -2,11 +2,9 @@
 
 * `MN_EDA.ipynb` : Notebook containing the EDA and visualizations for Minnesota 
 
-<<<<<<< HEAD
 * `mi_campaign_eda.ipynb`: Notebook containing the EDA and visualizations for Michigan
 
 * `AZ_EDA` : Notebook containing the EDA and visualizations for Arizona 
-=======
 
 * `Test.ipynb` : This is a test notebook to demonstrate how to use this repository.
 
@@ -20,4 +18,3 @@
 * `AZ_EDA` : A notebook containing the EDA and plots for Arizona. 
 
 * `PA_EDA.ipynb` : This notebook contains the EDA for Pennsylvania datasets on contributions, filer information, and expenditure data from 2018-2023.
->>>>>>> 01da03ae
