--- conflicted
+++ resolved
@@ -1,10 +1,3 @@
 # Output README
 ---
-<<<<<<< HEAD
-
-## Makefile and Final Pipeline
-
-- This folder is empty by default. The output of the Makefile process will be output into this folder, consisting of a NetworkX Graph object and a txt file containing graph metrics. 
-=======
-'deduplicated_UUIDs.csv' : Following record linkage work in the record_linkage pipeline, this file stores all the original uuids, and indicates the uuids to which the deduplicated uuids have been matched to.
->>>>>>> 0af314cd
+'deduplicated_UUIDs.csv' : Following record linkage work in the record_linkage pipeline, this file stores all the original uuids, and indicates the uuids to which the deduplicated uuids have been matched to.