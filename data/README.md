--- conflicted
+++ resolved
@@ -1,8 +1,6 @@
 ### Data
 
 This directory contains information for use in this project. 
-
-Please make sure to document each source file here.
 
 #### Michigan Campaign Finance Data
 
@@ -33,9 +31,7 @@
         - POL: Political Party
         - GUB: Gubernatorial
         - CAN: Candidate
-        - IND: Independent PAC
-
-
+        - IND: Independent PAC.   
 
 #### Minnesota Campaign Finance Data
 
@@ -67,15 +63,10 @@
 - Trasactions required to report and itemize: Contributions received from any particular source in excess of $200 within a calendar year
 
 - Limitation:
-<<<<<<< HEAD
-    1. This dataset only covers contributions and expenditures over 200$ by MN campaign finance regulation
-    2. This dataset only dates back to 2015. Highly detailed summaries of campaign finance data reported to the Board for each two-year period from 2005 through 2015 are available on [the Board’s website](https://cfb.mn.gov/publications/programs/reports/campaign-finance_summaries/) in pdf format. Pre-2005 data is not publicly available and can contact the board developer for such information. Pre-1998 is not digitized so access to that data is limited to paper reports.
-    3. Both party units and local party units have recipient type PCC and no distinguishable subtype
-=======
     1. This new dataset only covers contributions made to candidates, i.e., all recipients are candidates
     2. Only covers contributions over 200$ by MN campaign finance regulation
     3. This dataset only dates back to 1998. Pre-1998 is not digitized so access to that data is limited to paper reports.
->>>>>>> baef14f7
+
 
 - Additional information: 
     1. in-kind: Donations of things other than money are in-kind contributions to the receiving entity
@@ -119,7 +110,7 @@
 - The data consists of csv files organized according to year, with each annual file having 5 files/categories: contributions, debt, expenditures, basic filer info, and other receipts. While there is a readme file, it is largely ineffectual since it merely describes some of the data types. A more useful description can be found on the https://www.dos.pa.gov/VotingElections/CandidatesCommittees/CampaignFinance/Resources/Pages/Technical-Specifications.aspx page, which redirects to a page that better details what the data is about. Even then one must consult the filing documentations like the report cover sheet, its various Schedules.
 - In 2022 there were changes to the format of the data, including concatenating the name fields (no more separate fields for first, middle and last name), the treasurer’s address fields were removed in the filer document, party codes were updated to be more intuitive, and some more minor adjustments. 
 
-###### Defenses
+##### Defenses
 None
 
 ##### Races
@@ -131,18 +122,13 @@
 ##### Reporting:
 Who is required to report their contributions:
 - Candidates, political committees, and contributing lobbyists are required to disclose expenditures and contributions through the Campaign Finance Report document. However they can fill out a statement in lieu of a full report when the amount of contributions (including in-kind contributions) received, the amount of money expended, and the liabilities incurred each did not exceed $250.00 during the reporting period. This means that the cumulative contributions received, the money expended, and liabilities incurred in the entire reporting period (campaign cycle), each did not exceed $250.00  
-
 - Unless the incurred contributions and expenditures do not individually exceed $250. If they don’t exceed then they can file a statement instead of a report. I am unsure where this leaves individuals, but I am still scouring for this information. 
-
 
 ##### Limits to the dataset
 - Although there is a README file detailing what the dataset columns are, the column don’t match up with the format of some of the documents, so one has to cross match manually which can be tricky, especially with columns that have many NaN values. 
-
 - The Finance Report states that a record must be kept for any contribution over $10, but  “Contributions and receipts of $50.00 or less per contributor, during the reporting period, need not be itemized on the report” … this might mean that if 1,000 people for instance donate $50 or less, there could be potentially thousands/tens of thousands of $$ not shown on the data.
 
 ##### Other Relevant Information
-1. Filer Document: Contains info about each filer. Filers range from interest groups, individuals, committees (including PACs like VisionPAC, Build PA PAC...etc), and private organizations. The filer document is needed to trace the contributions dataset to the individuals who filed them.
-
-2. Debts that are forgiven are considered contributions, but double counting is prevented as the data is reviewed and updated months after the last filing period, allowing for data that was classified as debt to be itemized as a contribution. Corporations or unincorporated associations are prohibited from forgiving debts and thus contributing in this manner.
-
-3. Transparency USA has aggregated data on the contributions of individuals and committees. This could be a helpful source to cross-check the data and potentially help alleviate the debt-contribution issue.
+1. Filer Document: Contains info about each filer. Filers range from interest groups, individuals, committees (including PACs like VisionPAC, Build PA PAC...etc), and private organizations. The filer document is needed to trace the contributions dataset to the individuals who filed them.    
+2. Debts that are forgiven are considered contributions, but double counting is prevented as the data is reviewed and updated months after the last filing period, allowing for data that was classified as debt to be itemized as a contribution. Corporations or unincorporated associations are prohibited from forgiving debts and thus contributing in this manner.    
+3. Transparency USA has aggregated data on the contributions of individuals and committees. This could be a helpful source to cross-check the data and potentially help alleviate the debt-contribution issue.    
