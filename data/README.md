--- conflicted
+++ resolved
@@ -36,7 +36,6 @@
 Independent Expenditures from an individual of over $100.01 in a calendar year must be reported with the individuals employer information and occupation. The committee reveiving this information must report it on campaign statements. More iformations on Individuals and the Michigan Campaign Finance Act (MCFA) is available [here](https://mertsplus.com/mertsuserguide/index.php?n=MANUALS.AppendixQ).
 
 
-<<<<<<< HEAD
 #### Minnesota Campaign Finance Data
 
 ##### Summary
@@ -89,7 +88,7 @@
         - Independent Expenditure Committees and Funds: Recipient Type PCF, Recipient Subtype IEF, IE
     4. Contributors whose total contributions exceed $200 are individually itemized in separate rows. Contributions from donors who each give $200 or less are reported as aggregate totals and are not included in this dataset by definition.
     5. Contributors are categorozed as Candidates, Party units, State party units,Party unit caucu committees, Local party units, Committees and funds, and Independent expenditure committees and funds
-=======
+
 About the Data - Pennsylvania
 
 Accessibility
@@ -127,5 +126,4 @@
 
 - Debts that are forgiven are considered contributions, but double counting is prevented as the data is reviewed and updated months after the last filing period, allowing for data that was classified as debt to be itemized as a contribution. Corporations or unincorporated associations are prohibited from forgiving debts and thus contributing in this manner.
 
-Transparency USA has aggregated data on the contributions of individuals and committees. This could be a helpful source to cross-check the data and potentially help alleviate the debt-contribution issue. 
->>>>>>> 7538333d
+Transparency USA has aggregated data on the contributions of individuals and committees. This could be a helpful source to cross-check the data and potentially help alleviate the debt-contribution issue. 