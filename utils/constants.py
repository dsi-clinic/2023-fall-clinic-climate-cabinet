--- conflicted
+++ resolved
@@ -6,12 +6,10 @@
 BASE_FILEPATH = Path("constants.py").resolve().parent
 # returns the base_path to the directory
 
-<<<<<<< HEAD
 MI_EXP_FILEPATH = BASE_FILEPATH / "data" / "raw" / "MI" / "Expenditure"
 
 MI_CON_FILEPATH = BASE_FILEPATH / "data" / "raw" / "MI" / "Contribution"
 
-=======
 AZ_TRANSACTIONS_FILEPATH = (
     BASE_FILEPATH / "data" / "raw" / "AZ" / "az_transactions_demo.csv"
 )
@@ -21,7 +19,6 @@
 )
 
 AZ_ORGANIZATIONS_FILEPATH = BASE_FILEPATH / "data" / "raw" / "AZ" / "az_orgs_demo.csv"
->>>>>>> 602862c2
 
 USER_AGENT = """Mozilla/5.0 (Windows NT 10.0; Win64; x64) AppleWebKit/537.36
                 (KHTML, like Gecko) Chrome/109.0.0.0 Safari/537.36"""
