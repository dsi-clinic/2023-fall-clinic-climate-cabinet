"""
Constants to be used in various parts of the project
"""
from pathlib import Path

BASE_FILEPATH = Path(__file__).resolve().parent.parent

USER_AGENT = """Mozilla/5.0 (Windows NT 10.0; Win64; x64) AppleWebKit/537.36
                (KHTML, like Gecko) Chrome/109.0.0.0 Safari/537.36"""

HEADERS = {"User-Agent": USER_AGENT}

MI_EXP_FILEPATH = str(BASE_FILEPATH / "data" / "Expenditure")

MI_CON_FILEPATH = str(BASE_FILEPATH / "data" / "Contribution")

MI_SOS_URL = "https://miboecfr.nictusa.com/cfr/dumpall/cfrdetail/"

MI_CONTRIBUTION_COLUMNS = [
    "doc_seq_no",
    "page_no",
    "contribution_id",
    "cont_detail_id",
    "doc_stmnt_year",
    "doc_type_desc",
    "com_legal_name",
    "common_name",
    "cfr_com_id",
    "com_type",
    "can_first_name",
    "can_last_name",
    "contribtype",
    "f_name",
    "l_name_or_org",
    "address",
    "city",
    "state",
    "zip",
    "occupation",
    "employer",
    "received_date",
    "amount",
    "aggregate",
    "extra_desc",
]

<<<<<<< HEAD
MN_CANDIDATE_CONTRIBUTION_COL = [
    "OfficeSought",
    "Party",
    "CandRegNumb",
    "CandFirstName",
    "CandLastName",
    "DonationDate",
    "DonorType",
    "DonorName",
    "DonationAmount",
    "InKindDonAmount",
    "InKindDescriptionText",
]

MN_CANDIDATE_CONTRIBUTION_MAP = {
    "OfficeSought": "office_sought",
    "Party": "party",
    "CandRegNumb": "recipient_id",
    "CandFirstName": "recipient_first_name",
    "CandLastName": "recipient_last_name",
    "DonationDate": "date",
    "DonorType": "donor_type",
    "DonorName": "donor_full_name",
    "DonationAmount": "amount",
    "InKindDonAmount": "inkind_amount",
    "InKindDescriptionText": "purpose",
}

MN_NONCANDIDATE_CONTRIBUTION_COL = [
    "PCFRegNumb",
    "Committee",
    "ETType",
    "DonationDate",
    "DonorType",
    "DonorRegNumb",
    "DonorName",
    "DonationAmount",
    "InKindDonAmount",
    "InKindDescriptionText",
]

MN_NONCANDIDATE_CONTRIBUTION_MAP = {
    "PCFRegNumb": "recipient_id",
    "Committee": "recipient_full_name",
    "ETType": "recipient_type",
    "DonationDate": "date",
    "DonorType": "donor_type",
    "DonorRegNumb": "donor_id",
    "DonorName": "donor_full_name",
    "DonationAmount": "amount",
    "InKindDonAmount": "inkind_amount",
    "InKindDescriptionText": "purpose",
}

MN_INDEPENDENT_EXPENDITURE_COL = [
    "Spender",
    "Spender Reg Num",
    "Spender type",
    "Affected Comte Name",
    "Affected Cmte Reg Num",
    "For /Against",
    "Date",
    "Type",
    "Amount",
    "Purpose",
    "Vendor State",
]

MN_INDEPENDENT_EXPENDITURE_MAP = {
    "Spender": "donor_full_name",
    "Spender Reg Num": "donor_id",
    "Spender type": "donor_type",
    "Affected Comte Name": "recipient_full_name",
    "Affected Cmte Reg Num": "recipient_id",
    "Date": "date",
    "Amount": "amount",
    "Purpose": "purpose",
    "Type": "transaction_type",
    "Vendor State": "state",
=======

MI_EXPENDITURE_COLUMNS = [
    "doc_seq_no",
    "expenditure_type",
    "gub_account_type",
    "gub_elec_type",
    "page_no",
    "expense_id",
    "detail_id",
    "doc_stmnt_year",
    "doc_type_desc",
    "com_legal_name",
    "common_name",
    "cfr_com_id",
    "com_type",
    "schedule_desc",
    "exp_desc",
    "purpose",
    "extra_desc",
    "f_name",
    "lname_or_org",
    "address",
    "city",
    "state",
    "zip",
    "exp_date",
    "amount",
    "state_loc",
    "supp_opp",
    "can_or_ballot",
    "county",
    "debt_payment",
    "vend_name",
    "vend_addr",
    "vend_city",
    "vend_state",
    "vend_zip",
    "gotv_ink_ind",
    "fundraiser",
]


AZ_pages_dict = {
    "Candidate": 1,
    "PAC": 2,
    "Political Party": 3,
    "Organzations": 4,
    "Independent Expenditures": 5,
    "Ballot Measures": 6,
    "Individual Contributors": 7,
    "Vendors": 8,
    "Name": 11,
    "Candidate/Income": 20,
    "Candidate/Expense": 21,
    "Candidate/IEFor": 22,
    "Candidate/IEAgainst": 23,
    "Candidate/All Transactions": 24,
    "PAC/Income": 30,
    "PAC/Expense": 31,
    "PAC/IEFor": 32,
    "PAC/IEAgainst": 33,
    "PAC/BMEFor": 34,
    "PAC/BMEAgainst": 35,
    "PAC/All Transactions": 36,
    "Political Party/Income": 40,
    "Political Party/Expense": 41,
    "Political Party/All Transactions": 42,
    "Organizations/IEFor": 50,
    "Organizations/IEAgainst": 51,
    "Organizations/BMEFor": 52,
    "Organizations/BME Against": 53,
    "Organizations/All Transactions": 54,
    "Independent Expenditures/IEFor": 60,
    "Independent Expenditures/IEAgainst": 61,
    "Independent Expenditures/All Transactions": 62,
    "Ballot Measures/Amount For": 70,
    "Ballot Measures/Amount Against": 71,
    "Ballot Measures/All Transactions": 72,
    "Individuals/All Transactions": 80,
    "Vendors/All Transactions": 90,
}

AZ_head = {
    "authority": "seethemoney.az.gov",
    "accept": "application/json, text/javascript, */*; q=0.01",
    "accept-language": "en-US,en;q=0.7",
    "content-type": "application/x-www-form-urlencoded; charset=UTF-8",
    "origin": "https://seethemoney.az.gov",
    "referer": "https://seethemoney.az.gov/Reporting/Explore",
    "sec-ch-ua": '"Chromium";v="116", "Not)A;Brand";v="24", "Brave";v="116"',
    "sec-ch-ua-mobile": "?0",
    "sec-ch-ua-platform": '"macOS"',
    "sec-fetch-dest": "empty",
    "sec-fetch-mode": "cors",
    "sec-fetch-site": "same-origin",
    "sec-gpc": "1",
    "user-agent": """Mozilla/5.0 (Macintosh; Intel Mac OS X 10_15_7)
    AppleWebKit/537.36 (KHTML, like Gecko) Chrome/116.0.0.0 Safari/537.36""",
    "x-requested-with": "XMLHttpRequest",
}


AZ_valid_detailed_pages = [
    20,
    21,
    22,
    23,
    24,
    30,
    31,
    32,
    33,
    34,
    35,
    36,
    40,
    41,
    42,
    50,
    51,
    52,
    53,
    54,
    60,
    61,
    62,
    70,
    71,
    72,
    80,
    90,
]


AZ_base_data = {
    "draw": "2",
    "order[0][column]": "0",
    "order[0][dir]": "asc",
    "start": "0",
    "length": "500000",
    "search[value]": "",
    "search[regex]": "false",
>>>>>>> 521636ac
}<|MERGE_RESOLUTION|>--- conflicted
+++ resolved
@@ -44,7 +44,6 @@
     "extra_desc",
 ]
 
-<<<<<<< HEAD
 MN_CANDIDATE_CONTRIBUTION_COL = [
     "OfficeSought",
     "Party",
@@ -124,7 +123,6 @@
     "Purpose": "purpose",
     "Type": "transaction_type",
     "Vendor State": "state",
-=======
 
 MI_EXPENDITURE_COLUMNS = [
     "doc_seq_no",
@@ -267,5 +265,4 @@
     "length": "500000",
     "search[value]": "",
     "search[regex]": "false",
->>>>>>> 521636ac
 }