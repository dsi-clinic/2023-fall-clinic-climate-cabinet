"""
Constants to be used in various parts of the project
"""
from pathlib import Path

<<<<<<< HEAD
MI_FILEPATH = "../data/Contributions/"

MI_VALUES_TO_CHECK = ["1998", "1999", "2000", "2001", "2002", "2003"]
=======
BASE_FILEPATH = Path(__file__).resolve().parent.parent

USER_AGENT = """Mozilla/5.0 (Windows NT 10.0; Win64; x64) AppleWebKit/537.36
                (KHTML, like Gecko) Chrome/109.0.0.0 Safari/537.36"""

HEADERS = {"User-Agent": USER_AGENT}

MI_EXP_FILEPATH = BASE_FILEPATH / "data" / "Expenditure"

MI_CON_FILEPATH = BASE_FILEPATH / "data" / "Contributions"

MI_SOS_URL = "https://miboecfr.nictusa.com/cfr/dumpall/cfrdetail/"
>>>>>>> 8a9c726e

MI_CONTRIBUTION_COLUMNS = [
    "doc_seq_no",
    "page_no",
    "contribution_id",
    "cont_detail_id",
    "doc_stmnt_year",
    "doc_type_desc",
    "com_legal_name",
    "common_name",
    "cfr_com_id",
    "com_type",
    "can_first_name",
    "can_last_name",
    "contribtype",
    "f_name",
    "l_name_or_org",
    "address",
    "city",
    "state",
    "zip",
    "occupation",
    "employer",
    "received_date",
    "amount",
    "aggregate",
    "extra_desc",
]

# PA Web Scraping Constants:

PA_MAIN_URL = "https://www.dos.pa.gov"
PA_ZIPPED_URL = (
    "/VotingElections/CandidatesCommittees/CampaignFinance/Resources/Documents/"
)

# PA EDA constants:

PA_CONT_COLS_NAMES_PRE2022: list = [
    "FilerID",
    "EYear",
    "Cycle",
    "Section",
    "Contributor",
    "Address1",
    "Address2",
    "City",
    "State",
    "Zipcode",
    "occupation",
    "Ename",
    "EAddress1",
    "EAddress2",
    "ECity",
    "EState",
    "EZipcode",
    "ContDate1",
    "ContAmt1",
    "ContDate2",
    "ContAmt2",
    "ContDate3",
    "ContAmt3",
    "ContDesc",
]

PA_CONT_COLS_NAMES_POST2022: list = [
    "FilerID",
    "ReporterID",
    "Timestamp",
    "EYear",
    "Cycle",
    "Section",
    "Contributor",
    "Address1",
    "Address2",
    "City",
    "State",
    "Zipcode",
    "occupation",
    "Ename",
    "EAddress1",
    "EAddress2",
    "ECity",
    "EState",
    "EZipcode",
    "ContDate1",
    "ContAmt1",
    "ContDate2",
    "ContAmt2",
    "ContDate3",
    "ContAmt3",
    "ContDesc",
]

PA_FILER_COLS_NAMES_PRE2022: list = [
    "FilerID",
    "EYear",
    "Cycle",
    "Amend",
    "Terminate",
    "FilerType",
    "FilerName",
    "Office",
    "District",
    "Party",
    "Address1",
    "Address2",
    "City",
    "State",
    "Zipcode",
    "County",
    "PHONE",
    "BEGINNING",
    "MONETARY",
    "INKIND",
]

PA_FILER_COLS_NAMES_POST2022: list = [
    "FilerID",
    "ReporterID",
    "Timestamp",
    "EYear",
    "Cycle",
    "Amend",
    "Terminate",
    "FilerType",
    "FilerName",
    "Office",
    "District",
    "Party",
    "Address1",
    "Address2",
    "City",
    "State",
    "Zipcode",
    "County",
    "PHONE",
    "BEGINNING",
    "MONETARY",
    "INKIND",
]

PA_EXPENSE_COLS_NAMES_PRE2022: list = [
    "FILERID",
    "EXPENSE_YEAR",
    "EXPENSE_CYCLE",
    "EXPENSE_NAME",
    "EXPENSE_ADDRESS1",
    "EXPENSE_ADDRESS2",
    "EXPENSE_CITY",
    "EXPESNE_STATE",
    "EXPENSE_ZIPCODE",
    "EXPENSE_DATE",
    "EXPENSE_AMT",
    "EXPENSE_DESC",
]

PA_EXPENSE_COLS_NAMES_POST2022: list = [
    "FILERID",
    "EXPENSE_REPORTERID",
    "EXPENSE_TIMESTAMP",
    "EXPENSE_YEAR",
    "EXPENSE_CYCLE",
    "EXPENSE_NAME",
    "EXPENSE_ADDRESS1",
    "EXPENSE_ADDRESS2",
    "EXPENSE_CITY",
    "EXPESNE_STATE",
    "EXPENSE_ZIPCODE",
    "EXPENSE_DATE",
    "EXPENSE_AMT",
    "EXPENSE_DESC",
]

PA_OFFICE_ABBREV_DICT: dict = {
    "GOV": "Governor",
    "LTG": "Liutenant Gov",
    "ATT": "Attorney General",
    "AUD": "Auditor General",
    "TRE": "State Treasurer",
    "SPM": "Justice of the Supreme Crt",
    "SPR": "Judge of the Superior Crt",
    "CCJ": "Judge of the CommonWealth Crt",
    "CPJ": "Judge of the Crt of Common Pleas",
    "MCJ": "Judge of the Municipal Crt",
    "TCJ": "Judge of the Traffic Crt",
    "STS": "Senator (General Assembly)",
    "STH": "Rep (General Assembly)",
    "OTH": "Other(local offices)",
}
PA_FILER_ABBREV_DICT: dict = {1.0: "Candidate", 2.0: "Committee", 3.0: "Lobbyist"}<|MERGE_RESOLUTION|>--- conflicted
+++ resolved
@@ -3,11 +3,10 @@
 """
 from pathlib import Path
 
-<<<<<<< HEAD
 MI_FILEPATH = "../data/Contributions/"
 
 MI_VALUES_TO_CHECK = ["1998", "1999", "2000", "2001", "2002", "2003"]
-=======
+
 BASE_FILEPATH = Path(__file__).resolve().parent.parent
 
 USER_AGENT = """Mozilla/5.0 (Windows NT 10.0; Win64; x64) AppleWebKit/537.36
@@ -20,7 +19,6 @@
 MI_CON_FILEPATH = BASE_FILEPATH / "data" / "Contributions"
 
 MI_SOS_URL = "https://miboecfr.nictusa.com/cfr/dumpall/cfrdetail/"
->>>>>>> 8a9c726e
 
 MI_CONTRIBUTION_COLUMNS = [
     "doc_seq_no",
