--- conflicted
+++ resolved
@@ -4,17 +4,10 @@
 import numpy as np
 import pandas as pd
 import usaddress
-<<<<<<< HEAD
-from constants import COMPANY_TYPES, repo_root
+from constants import COMPANY_TYPES, repo_root, suffixes, titles
 from names_dataset import NameDataset
 from splink.duckdb.linker import DuckDBLinker
 
-=======
-from splink.duckdb.linker import DuckDBLinker
-
-from utils.constants import COMPANY_TYPES, repo_root, suffixes, titles
-
->>>>>>> 0af314cd
 """
 Module for performing record linkage on state campaign finance dataset
 """
@@ -68,7 +61,6 @@
     return line1
 
 
-<<<<<<< HEAD
 def calculate_string_similarity(string1: str, string2: str) -> float:
     """Returns how similar two strings are on a scale of 0 to 1
 
@@ -228,8 +220,6 @@
     return conf_sum
 
 
-=======
->>>>>>> 0af314cd
 def determine_comma_role(name: str) -> str:
     """Given a string (someone's name), attempts to determine the role of the
     comma in the name and where it ought to belong.
