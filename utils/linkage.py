import textdistance as td
import usaddress

"""
Module for performing record linkage on state campaign finance dataset
"""
import textdistance as td
import usaddress

def calculate_string_similarity(string1: str, string2: str) -> float:
    """Returns how similar two strings are on a scale of 0 to 1

    This version utilizes Jaro-Winkler distance, which is a metric of
    edit distance. Jaro-Winkler specially prioritizes the early
    characters in a string.

    Since the ends of strings are often more valuable in matching names
    and addresses, we reverse the strings before matching them.

    https://en.wikipedia.org/wiki/Jaro%E2%80%93Winkler_distance
    https://github.com/Yomguithereal/talisman/blob/master/src/metrics/jaro-winkler.js

    The exact meaning of the metric is open, but the following must hold true:
    1. equivalent strings must return 1
    2. strings with no similar characters must return 0
    3. strings with higher intuitive similarity must return higher scores
    similarity score

    Sample Usage:
    >>> calculate_string_similarity("exact match", "exact match")
    1.0
    >>> calculate_string_similarity("aaaaaa", "bbbbbbbbbbb")
    0.0
    >>> similar_score = calculate_string_similarity("very similar", "vary similar")
    >>> different_score = calculate_string_similarity("very similar", "very not close")
    >>> similar_score > different_score
    True
    """

    return float(td.jaro_winkler(string1.lower()[::-1], string2.lower()[::-1]))

<<<<<<< HEAD
def determine_comma_role(name: str) -> str:
    """Given a string (someone's name), attempts to determine the role of the
    comma in the name and where it ought to belong.

    Some assumptions are made:
        * If a suffix is included in the name and the name is not just the last
          name(i.e "Doe, Jr), the format is
          (last_name suffix, first and middle name) i.e Doe iv, Jane Elisabeth

        * If a comma is used anywhere else, it is in the format of
          (last_name, first and middle name) i.e Doe, Jane Elisabeth
    Args:
        name: a string representing a name/names of individuals
    Returns:
        the name with or without a comma based on some conditions
    """
    suffixes = [
        "sr",
        "jr",
        "i",
        "ii",
        "iii",
        "iv",
        "v",
        "vi",
        "vii",
        "viii",
        "ix",
        "x",
    ]
    name_parts = name.split(",")
    # if the comma is just in the end as a typo:
    if len(name_parts[1]) == 0:
        return name_parts[0]
    # if just the suffix in the end, leave the name as it is
    if name_parts[1].strip() in suffixes:
        return name
    # at this point either it's just poor name placement, or the suffix is
    # in the beginning of the name. Either way, the first part of the list is the
    # true last name.
    last_part = name_parts.pop(0)
    first_part = " ".join(name_parts)
    return first_part + " " + last_part


def get_likely_name(first_name: str, last_name: str, full_name: str) -> str:
    """Given name related columns, return a person's likely name

    Given different formatting used accross states, errors in data entry
    and missing data, it can be difficult to determine someone's actual
    name. For example, some states have a last name column with values like
    "Doe, Jane", where the person's first name appears to have been erroneously
    included.

    Args:
        first_name: raw value of first name column
        last_name: raw value last name column
        full_name: raw value of name or full_name column
    Returns:
        The most likely full name of the person listed

    Sample Usage:
    >>> get_likely_name("Jane", "Doe", "")
    'Jane Doe'
    >>> get_likely_name("", "", "Jane Doe")
    'Jane Doe'
    >>> get_likely_name("", "Doe, Jane", "")
    'Jane Doe'
    >>> get_likely_name("Jane Doe", "Doe", "Jane Doe")
    'Jane Doe'
    >>> get_likely_name("Jane","","Doe, Sr")
    'Jane Doe, Sr'
    >>> get_likely_name("Jane Elisabeth Doe, IV","Elisabeth","Doe, IV")
    'Jane Elisabeth Doe, Iv'
    >>> get_likely_name("","","Jane Elisabeth Doe, IV")
    'Jane Elisabeth Doe Iv'
    """
    # first ensure clean input by deleting spaces:
    first_name, last_name, full_name = list(
        map(lambda x: x.lower().strip(), [first_name, last_name, full_name])
    )

    # if data is clean:
    if first_name + " " + last_name == full_name:
        return full_name

    # some names have titles or professions associated with the name. We need to
    # remove those from the name.
    titles = [
        "mr",
        "ms",
        "mrs",
        "miss",
        "prof",
        "dr",
        "doctor",
        "sir",
        "madam",
        "professor",
    ]
    names = [first_name, last_name, full_name]

    for i in range(len(names)):
        # if there is a ',' deal with it accordingly
        if "," in names[i]:
            names[i] = determine_comma_role(names[i])

        names[i] = names[i].replace(".", "").split(" ")
        names[i] = [
            name_part for name_part in names[i] if name_part not in titles
        ]
        names[i] = " ".join(names[i])

    # one last check to remove any pieces that might add extra whitespace
    names = list(filter(lambda x: x != "", names))
    names = " ".join(names)
    names = names.split(" ")
    final_name = []
    [final_name.append(x) for x in names if x not in final_name]
    return " ".join(final_name).title().strip()
    
=======
>>>>>>> 762bbafa

def get_street_from_address_line_1(address_line_1: str) -> str:
    """Given an address line 1, return the street name

    Args:
        address_line_1: either street information or PO box
    Returns:
        street name
    Raises:
        ValueError: if string is malformed and no street can be reasonably
            found.

    >>> get_street_from_address_line_1("5645 N. UBER ST")
    'UBER ST'
    >>> get_street_from_address_line_1("")
    Traceback (most recent call last):
        ...
    ValueError: address_line_1 must have whitespace
    >>> get_street_from_address_line_1("PO Box 1111")
    Traceback (most recent call last):
        ...
    ValueError: address_line_1 is PO Box
    >>> get_street_from_address_line_1("300 59 St.")
    '59 St.'
    >>> get_street_from_address_line_1("Uber St.")
    'Uber St.'
    >>> get_street_from_address_line_1("3NW 59th St")
    '59th St'
    """
    if not address_line_1 or address_line_1.isspace():
        raise ValueError("address_line_1 must have whitespace")

    address_line_lower = address_line_1.lower()

    if "po box" in address_line_lower:
        raise ValueError("address_line_1 is PO Box")

    string = []
    address = usaddress.parse(address_line_1)
    for key, val in address:
        if val in ["StreetName", "StreetNamePostType"]:
            string.append(key)

    return " ".join(string)<|MERGE_RESOLUTION|>--- conflicted
+++ resolved
@@ -1,6 +1,3 @@
-import textdistance as td
-import usaddress
-
 """
 Module for performing record linkage on state campaign finance dataset
 """
@@ -39,7 +36,7 @@
 
     return float(td.jaro_winkler(string1.lower()[::-1], string2.lower()[::-1]))
 
-<<<<<<< HEAD
+
 def determine_comma_role(name: str) -> str:
     """Given a string (someone's name), attempts to determine the role of the
     comma in the name and where it ought to belong.
@@ -161,8 +158,6 @@
     [final_name.append(x) for x in names if x not in final_name]
     return " ".join(final_name).title().strip()
     
-=======
->>>>>>> 762bbafa
 
 def get_street_from_address_line_1(address_line_1: str) -> str:
     """Given an address line 1, return the street name
