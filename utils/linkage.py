--- conflicted
+++ resolved
@@ -1,16 +1,12 @@
 import textdistance as td
 import usaddress
+import re
 
 from utils.constants import COMPANY_TYPES
 
 """
 Module for performing record linkage on state campaign finance dataset
 """
-<<<<<<< HEAD
-import re
-
-import usaddress
-=======
 
 
 def get_address_line_1_from_full_address(address: str) -> str:
@@ -93,7 +89,6 @@
     """
 
     return float(td.jaro_winkler(string1.lower()[::-1], string2.lower()[::-1]))
->>>>>>> 8a75d81e
 
 
 def get_street_from_address_line_1(address_line_1: str) -> str:
@@ -141,7 +136,6 @@
     return " ".join(string)
 
 
-<<<<<<< HEAD
 def cleaning_company_column(company_entry: str) -> str:
     """
     Given a string, check if it contains a variation of self employed, unemployed,
@@ -198,7 +192,8 @@
 
     else:
         return company_edited
-=======
+
+
 def standardize_corp_names(company_name: str) -> str:
     """Given an employer name, return the standardized version
 
@@ -257,5 +252,4 @@
             return address_line_1_components[i][0]
         elif address_line_1_components[i][1] == "USPSBoxID":
             return address_line_1_components[i][0]
-    raise ValueError("Can not find Address Number")
->>>>>>> 8a75d81e
+    raise ValueError("Can not find Address Number")