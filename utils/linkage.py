"""
Module for performing record linkage on state campaign finance dataset
"""
import pandas as pd
import textdistance as td
import usaddress

from utils.constants import COMPANY_TYPES


def get_address_line_1_from_full_address(address: str) -> str:
    """Given a full address, return the first line of the formatted address

    Address line 1 usually includes street address or PO Box information.

    Args:
        address: raw string representing full address
    Returns:
        address_line_1

    Sample Usage:
    >>> get_address_line_1_from_full_address('6727 W. Corrine Dr.  Peoria,AZ 85381')
    '6727 W. Corrine Dr.'
    >>> get_address_line_1_from_full_address('P.O. Box 5456  Sun City West ,AZ 85375')
    'P.O. Box 5456'
    >>> get_address_line_1_from_full_address('119 S 5th St  Niles,MI 49120')
    '119 S 5th St'
    >>> get_address_line_1_from_full_address(
    ...     '1415 PARKER STREET APT 251	DETROIT	MI	48214-0000'
    ... )
    '1415 PARKER STREET'
    """
    pass

    address_tuples = usaddress.parse(
        address
    )  # takes a string address and put them into value,key pairs as tuples
    line1_components = []
    for value, key in address_tuples:
        if key == "PlaceName":
            break
        elif key in (
            "AddressNumber",
            "StreetNamePreDirectional",
            "StreetName",
            "StreetNamePostType",
            "USPSBoxType",
            "USPSBoxID",
        ):
            line1_components.append(value)
    line1 = " ".join(line1_components)
    return line1


def calculate_string_similarity(string1: str, string2: str) -> float:
    """Returns how similar two strings are on a scale of 0 to 1

    This version utilizes Jaro-Winkler distance, which is a metric of
    edit distance. Jaro-Winkler specially prioritizes the early
    characters in a string.

    Since the ends of strings are often more valuable in matching names
    and addresses, we reverse the strings before matching them.

    https://en.wikipedia.org/wiki/Jaro%E2%80%93Winkler_distance
    https://github.com/Yomguithereal/talisman/blob/master/src/metrics/jaro-winkler.js

    The exact meaning of the metric is open, but the following must hold true:
    1. equivalent strings must return 1
    2. strings with no similar characters must return 0
    3. strings with higher intuitive similarity must return higher scores
    similarity score

    Args:
        string1: any string
        string2: any string
    Returns:
        similarity score

    Sample Usage:
    >>> calculate_string_similarity("exact match", "exact match")
    1.0
    >>> calculate_string_similarity("aaaaaa", "bbbbbbbbbbb")
    0.0
    >>> similar_score = calculate_string_similarity("very similar", "vary similar")
    >>> different_score = calculate_string_similarity("very similar", "very not close")
    >>> similar_score > different_score
    True
    """

    return float(td.jaro_winkler(string1.lower()[::-1], string2.lower()[::-1]))


def determine_comma_role(name: str) -> str:
    """Given a string (someone's name), attempts to determine the role of the
    comma in the name and where it ought to belong.

    Some assumptions are made:
        * If a suffix is included in the name and the name is not just the last
          name(i.e "Doe, Jr), the format is
          (last_name suffix, first and middle name) i.e Doe iv, Jane Elisabeth

        * If a comma is used anywhere else, it is in the format of
          (last_name, first and middle name) i.e Doe, Jane Elisabeth
    Args:
        name: a string representing a name/names of individuals
    Returns:
        the name with or without a comma based on some conditions

    Sample Usage:
    >>> determine_comma_role("Jane Doe, Jr")
    'Jane Doe, Jr'
    >>> determine_comma_role("Doe, Jane Elisabeth")
    ' Jane Elisabeth Doe'
    >>> determine_comma_role("Jane Doe,")
    'Jane Doe'
    >>> determine_comma_role("DOe, Jane")
    ' Jane Doe'
    """
    suffixes = [
        "sr",
        "jr",
        "i",
        "ii",
        "iii",
        "iv",
        "v",
        "vi",
        "vii",
        "viii",
        "ix",
        "x",
    ]
    name_parts = name.lower().split(",")
    # if the comma is just in the end as a typo:
    if len(name_parts[1]) == 0:
        return name_parts[0].title()
    # if just the suffix in the end, leave the name as it is
    if name_parts[1].strip() in suffixes:
        return name.title()
    # at this point either it's just poor name placement, or the suffix is
    # in the beginning of the name. Either way, the first part of the list is
    # the true last name.
    last_part = name_parts.pop(0)
    first_part = " ".join(name_parts)
    return first_part.title() + " " + last_part.title()


def get_likely_name(first_name: str, last_name: str, full_name: str) -> str:
    """Given name related columns, return a person's likely name

    Given different formatting used accross states, errors in data entry
    and missing data, it can be difficult to determine someone's actual
    name. For example, some states have a last name column with values like
    "Doe, Jane", where the person's first name appears to have been erroneously
    included.

    Args:
        first_name: raw value of first name column
        last_name: raw value last name column
        full_name: raw value of name or full_name column
    Returns:
        The most likely full name of the person listed

    Sample Usage:
    >>> get_likely_name("Jane", "Doe", "")
    'Jane Doe'
    >>> get_likely_name("", "", "Jane Doe")
    'Jane Doe'
    >>> get_likely_name("", "Doe, Jane", "")
    'Jane Doe'
    >>> get_likely_name("Jane Doe", "Doe", "Jane Doe")
    'Jane Doe'
    >>> get_likely_name("Jane","","Doe, Sr")
    'Jane Doe, Sr'
    >>> get_likely_name("Jane Elisabeth Doe, IV","Elisabeth","Doe, IV")
    'Jane Elisabeth Doe, Iv'
    >>> get_likely_name("","","Jane Elisabeth Doe, IV")
    'Jane Elisabeth Doe, Iv'
    >>> get_likely_name("Jane","","Doe, Jane, Elisabeth")
    'Jane Elisabeth Doe'
    """
    # first ensure clean input by deleting spaces:
    first_name, last_name, full_name = list(
        map(lambda x: x.lower().strip(), [first_name, last_name, full_name])
    )

    # if data is clean:
    if first_name + " " + last_name == full_name:
        return full_name

    # some names have titles or professions associated with the name. We need to
    # remove those from the name.
    titles = [
        "mr",
        "ms",
        "mrs",
        "miss",
        "prof",
        "dr",
        "doctor",
        "sir",
        "madam",
        "professor",
    ]
    names = [first_name, last_name, full_name]

    for i in range(len(names)):
        # if there is a ',' deal with it accordingly
        if "," in names[i]:
            names[i] = determine_comma_role(names[i])

        names[i] = names[i].replace(".", "").split(" ")
        names[i] = [
            name_part for name_part in names[i] if name_part not in titles
        ]
        names[i] = " ".join(names[i])

    # one last check to remove any pieces that might add extra whitespace
    names = list(filter(lambda x: x != "", names))
    names = " ".join(names)
    names = names.title().replace("  ", " ").split(" ")
    final_name = []
    [final_name.append(x) for x in names if x not in final_name]
    return " ".join(final_name).strip()


def get_street_from_address_line_1(address_line_1: str) -> str:
    """Given an address line 1, return the street name

    Args:
        address_line_1: either street information or PO box
    Returns:
        street name
    Raises:
        ValueError: if string is malformed and no street can be reasonably
            found.

    >>> get_street_from_address_line_1("5645 N. UBER ST")
    'UBER ST'
    >>> get_street_from_address_line_1("")
    Traceback (most recent call last):
        ...
    ValueError: address_line_1 must have whitespace
    >>> get_street_from_address_line_1("PO Box 1111")
    Traceback (most recent call last):
        ...
    ValueError: address_line_1 is PO Box
    >>> get_street_from_address_line_1("300 59 St.")
    '59 St.'
    >>> get_street_from_address_line_1("Uber St.")
    'Uber St.'
    >>> get_street_from_address_line_1("3NW 59th St")
    '59th St'
    """
    if not address_line_1 or address_line_1.isspace():
        raise ValueError("address_line_1 must have whitespace")

    address_line_lower = address_line_1.lower()

    if "po box" in address_line_lower:
        raise ValueError("address_line_1 is PO Box")

    string = []
    address = usaddress.parse(address_line_1)
    for key, val in address:
        if val in ["StreetName", "StreetNamePostType"]:
            string.append(key)

    return " ".join(string)


def convert_duplicates_to_dict(df: pd.DataFrame) -> pd.DataFrame:
    """Takes a dataframe whose indexes are UUIDs, and a column that is a list of
    all other UUIDs that have duplicate values. The function then outputs a
    dictionary file where the deduped UUIDs map to the dataframe main UUID

    Args:
        A pandas dataframe with UUIDs as indexes and deduplicated UUIDs
        matching up to the index in the same row

    Returns
        None. However it outputs a dictionary
    """
    # df.to_csv(repo_root / "output" / "deduplicated_UUIDs.csv", index=False)
    pass


def deduplicate_perfect_matches(df: pd.DataFrame) -> pd.DataFrame:
    """Given a dataframe, remove rows that have identical entry data beyond
    UUIDs, and output a file mapping an entry to other the UUIDs of the
    deduplicated rows

    Args:
        a pandas dataframe containing contribution data
    Returns:
        a deduplicated pandas dataframe containing contribution data
    """
    # first remove all duplicate entries:
    new_df = df.drop_duplicates()

    # now find the duplicates along all columns but the ID
    new_df = (
        new_df.groupby(df.columns[1:].tolist())["id"]
        .agg(list)
        .reset_index()
        .rename(columns={"id": "duplicated"})
    )
    new_df.index = new_df["duplicated"].str[0].tolist()
    new_df["duplicated"] = new_df["duplicated"].str[1:]

    # now convert the duplicated column into a dictionary that can will be
    # an output by only feeding the entries with duplicates
    new_df = new_df.reset_index().rename(columns={"index": "id"})
    convert_duplicates_to_dict(
        new_df[new_df["duplicated"].apply(lambda x: len(x)) > 0][
            ["id", "duplicated"]
        ]
    )
    new_df = new_df.drop(["duplicated"], axis=1)
    return new_df


def standardize_corp_names(company_name: str) -> str:
    """Given an employer name, return the standardized version

    Args:
        company_name: corporate name
    Returns:
        standardized company name

    >>> standardize_corp_names('MI BEER WINE WHOLESALERS ASSOC')
    'MI BEER WINE WHOLESALERS ASSOCIATION'

    >>> standardize_corp_names('MI COMMUNITY COLLEGE ASSOCIATION')
    'MI COMMUNITY COLLEGE ASSOCIATION'

    >>> standardize_corp_names('STEPHANIES CHANGEMAKER FUND')
    'STEPHANIES CHANGEMAKER FUND'

    """

    company_name_split = company_name.upper().split(" ")

    for i in range(len(company_name_split)):
        if company_name_split[i] in list(COMPANY_TYPES.keys()):
            hold = company_name_split[i]
            company_name_split[i] = COMPANY_TYPES[hold]

    new_company_name = " ".join(company_name_split)
<<<<<<< HEAD
    return new_company_name
=======
    return new_company_name


def get_address_number_from_address_line_1(address_line_1: str) -> str:
    """Given an address line 1, return the building number or po box

    Args:
        address_line_1: either street information or PO box
    Returns:
        address or po box number

    Sample Usage:
    >>> get_address_number_from_address_line_1('6727 W. Corrine Dr.  Peoria,AZ 85381')
    '6727'
    >>> get_address_number_from_address_line_1('P.O. Box 5456  Sun City West ,AZ 85375')
    '5456'
    >>> get_address_number_from_address_line_1('119 S 5th St  Niles,MI 49120')
    '119'
    >>> get_address_number_from_address_line_1(
    ...     '1415 PARKER STREET APT 251	DETROIT	MI	48214-0000'
    ... )
    '1415'
    """

    address_line_1_components = usaddress.parse(address_line_1)

    for i in range(len(address_line_1_components)):
        if address_line_1_components[i][1] == "AddressNumber":
            return address_line_1_components[i][0]
        elif address_line_1_components[i][1] == "USPSBoxID":
            return address_line_1_components[i][0]
    raise ValueError("Can not find Address Number")
>>>>>>> 8a75d81e
<|MERGE_RESOLUTION|>--- conflicted
+++ resolved
@@ -348,9 +348,6 @@
             company_name_split[i] = COMPANY_TYPES[hold]
 
     new_company_name = " ".join(company_name_split)
-<<<<<<< HEAD
-    return new_company_name
-=======
     return new_company_name
 
 
@@ -382,5 +379,4 @@
             return address_line_1_components[i][0]
         elif address_line_1_components[i][1] == "USPSBoxID":
             return address_line_1_components[i][0]
-    raise ValueError("Can not find Address Number")
->>>>>>> 8a75d81e
+    raise ValueError("Can not find Address Number")