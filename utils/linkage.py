<<<<<<< HEAD
=======
import re

import textdistance as td
import usaddress

from utils.constants import COMPANY_TYPES

>>>>>>> 96460304
"""
Module for performing record linkage on state campaign finance dataset
"""
import os.path

import pandas as pd
import textdistance as td
import usaddress

from utils.constants import COMPANY_TYPES, repo_root


def get_address_line_1_from_full_address(address: str) -> str:
    """Given a full address, return the first line of the formatted address

    Address line 1 usually includes street address or PO Box information.

    Args:
        address: raw string representing full address
    Returns:
        address_line_1

    Sample Usage:
    >>> get_address_line_1_from_full_address('6727 W. Corrine Dr.  Peoria,AZ 85381')
    '6727 W. Corrine Dr.'
    >>> get_address_line_1_from_full_address('P.O. Box 5456  Sun City West ,AZ 85375')
    'P.O. Box 5456'
    >>> get_address_line_1_from_full_address('119 S 5th St  Niles,MI 49120')
    '119 S 5th St'
    >>> get_address_line_1_from_full_address(
    ...     '1415 PARKER STREET APT 251	DETROIT	MI	48214-0000'
    ... )
    '1415 PARKER STREET'
    """
    pass

    address_tuples = usaddress.parse(
        address
    )  # takes a string address and put them into value,key pairs as tuples
    line1_components = []
    for value, key in address_tuples:
        if key == "PlaceName":
            break
        elif key in (
            "AddressNumber",
            "StreetNamePreDirectional",
            "StreetName",
            "StreetNamePostType",
            "USPSBoxType",
            "USPSBoxID",
        ):
            line1_components.append(value)
    line1 = " ".join(line1_components)
    return line1


def calculate_string_similarity(string1: str, string2: str) -> float:
    """Returns how similar two strings are on a scale of 0 to 1

    This version utilizes Jaro-Winkler distance, which is a metric of
    edit distance. Jaro-Winkler specially prioritizes the early
    characters in a string.

    Since the ends of strings are often more valuable in matching names
    and addresses, we reverse the strings before matching them.

    https://en.wikipedia.org/wiki/Jaro%E2%80%93Winkler_distance
    https://github.com/Yomguithereal/talisman/blob/master/src/metrics/jaro-winkler.js

    The exact meaning of the metric is open, but the following must hold true:
    1. equivalent strings must return 1
    2. strings with no similar characters must return 0
    3. strings with higher intuitive similarity must return higher scores
    similarity score

    Args:
        string1: any string
        string2: any string
    Returns:
        similarity score

    Sample Usage:
    >>> calculate_string_similarity("exact match", "exact match")
    1.0
    >>> calculate_string_similarity("aaaaaa", "bbbbbbbbbbb")
    0.0
    >>> similar_score = calculate_string_similarity("very similar", "vary similar")
    >>> different_score = calculate_string_similarity("very similar", "very not close")
    >>> similar_score > different_score
    True
    """

    return float(td.jaro_winkler(string1.lower()[::-1], string2.lower()[::-1]))


def determine_comma_role(name: str) -> str:
    """Given a string (someone's name), attempts to determine the role of the
    comma in the name and where it ought to belong.

    Some assumptions are made:
        * If a suffix is included in the name and the name is not just the last
          name(i.e "Doe, Jr), the format is
          (last_name suffix, first and middle name) i.e Doe iv, Jane Elisabeth

        * If a comma is used anywhere else, it is in the format of
          (last_name, first and middle name) i.e Doe, Jane Elisabeth
    Args:
        name: a string representing a name/names of individuals
    Returns:
        the name with or without a comma based on some conditions

    Sample Usage:
    >>> determine_comma_role("Jane Doe, Jr")
    'Jane Doe, Jr'
    >>> determine_comma_role("Doe, Jane Elisabeth")
    ' Jane Elisabeth Doe'
    >>> determine_comma_role("Jane Doe,")
    'Jane Doe'
    >>> determine_comma_role("DOe, Jane")
    ' Jane Doe'
    """
    suffixes = [
        "sr",
        "jr",
        "i",
        "ii",
        "iii",
        "iv",
        "v",
        "vi",
        "vii",
        "viii",
        "ix",
        "x",
    ]
    name_parts = name.lower().split(",")
    # if the comma is just in the end as a typo:
    if len(name_parts[1]) == 0:
        return name_parts[0].title()
    # if just the suffix in the end, leave the name as it is
    if name_parts[1].strip() in suffixes:
        return name.title()
    # at this point either it's just poor name placement, or the suffix is
    # in the beginning of the name. Either way, the first part of the list is
    # the true last name.
    last_part = name_parts.pop(0)
    first_part = " ".join(name_parts)
    return first_part.title() + " " + last_part.title()


def get_likely_name(first_name: str, last_name: str, full_name: str) -> str:
    """Given name related columns, return a person's likely name

    Given different formatting used accross states, errors in data entry
    and missing data, it can be difficult to determine someone's actual
    name. For example, some states have a last name column with values like
    "Doe, Jane", where the person's first name appears to have been erroneously
    included.

    Args:
        first_name: raw value of first name column
        last_name: raw value last name column
        full_name: raw value of name or full_name column
    Returns:
        The most likely full name of the person listed

    Sample Usage:
    >>> get_likely_name("Jane", "Doe", "")
    'Jane Doe'
    >>> get_likely_name("", "", "Jane Doe")
    'Jane Doe'
    >>> get_likely_name("", "Doe, Jane", "")
    'Jane Doe'
    >>> get_likely_name("Jane Doe", "Doe", "Jane Doe")
    'Jane Doe'
    >>> get_likely_name("Jane","","Doe, Sr")
    'Jane Doe, Sr'
    >>> get_likely_name("Jane Elisabeth Doe, IV","Elisabeth","Doe, IV")
    'Jane Elisabeth Doe, Iv'
    >>> get_likely_name("","","Jane Elisabeth Doe, IV")
    'Jane Elisabeth Doe, Iv'
    >>> get_likely_name("Jane","","Doe, Jane, Elisabeth")
    'Jane Elisabeth Doe'
    """
    # first ensure clean input by deleting spaces:
    first_name, last_name, full_name = list(
        map(lambda x: x.lower().strip(), [first_name, last_name, full_name])
    )

    # if data is clean:
    if first_name + " " + last_name == full_name:
        return full_name

    # some names have titles or professions associated with the name. We need to
    # remove those from the name.
    titles = [
        "mr",
        "ms",
        "mrs",
        "miss",
        "prof",
        "dr",
        "doctor",
        "sir",
        "madam",
        "professor",
    ]
    names = [first_name, last_name, full_name]

    for i in range(len(names)):
        # if there is a ',' deal with it accordingly
        if "," in names[i]:
            names[i] = determine_comma_role(names[i])

        names[i] = names[i].replace(".", "").split(" ")
        names[i] = [
            name_part for name_part in names[i] if name_part not in titles
        ]
        names[i] = " ".join(names[i])

    # one last check to remove any pieces that might add extra whitespace
    names = list(filter(lambda x: x != "", names))
    names = " ".join(names)
    names = names.title().replace("  ", " ").split(" ")
    final_name = []
    [final_name.append(x) for x in names if x not in final_name]
    return " ".join(final_name).strip()


def get_street_from_address_line_1(address_line_1: str) -> str:
    """Given an address line 1, return the street name

    Args:
        address_line_1: either street information or PO box
    Returns:
        street name
    Raises:
        ValueError: if string is malformed and no street can be reasonably
            found.

    >>> get_street_from_address_line_1("5645 N. UBER ST")
    'UBER ST'
    >>> get_street_from_address_line_1("")
    Traceback (most recent call last):
        ...
    ValueError: address_line_1 must have whitespace
    >>> get_street_from_address_line_1("PO Box 1111")
    Traceback (most recent call last):
        ...
    ValueError: address_line_1 is PO Box
    >>> get_street_from_address_line_1("300 59 St.")
    '59 St.'
    >>> get_street_from_address_line_1("Uber St.")
    'Uber St.'
    >>> get_street_from_address_line_1("3NW 59th St")
    '59th St'
    """
    if not address_line_1 or address_line_1.isspace():
        raise ValueError("address_line_1 must have whitespace")

    address_line_lower = address_line_1.lower()

    if "po box" in address_line_lower:
        raise ValueError("address_line_1 is PO Box")

    string = []
    address = usaddress.parse(address_line_1)
    for key, val in address:
        if val in ["StreetName", "StreetNamePostType"]:
            string.append(key)

    return " ".join(string)


<<<<<<< HEAD
def convert_duplicates_to_dict(df: pd.DataFrame) -> None:
    """Saves to the "output" directory a file where each row represents a string
    matching to another string

    Given a dataframe where each row contains one string in a column and a list
    of strings in another column, the function maps each string in the list to
    the single string.

    Args:
        A pandas dataframe

    Returns
        None. However it outputs a file to the output directory, with 2
        columns. The first, which indicates the duplicated UUIDs, is labeled
        'duplicated_uuids', and the 2nd, which shows the uuids to which the
        deduplicated entries match to, is labeled 'mapped_uuids'.
    """
    deduped_dict = {}
    for i in range(len(df)):
        deduped_uudis = df.iloc[i]["duplicated"]
        for j in range(len(deduped_uudis)):
            deduped_dict.update({deduped_uudis[j]: df.iloc[i]["id"]})

    # now convert dictionary into a csv file
    deduped_df = pd.DataFrame.from_dict(deduped_dict, "index")
    deduped_df = deduped_df.reset_index().rename(
        columns={"index": "duplicated_uuids", 0: "mapped_uuids"}
    )
    deduped_df.to_csv(
        repo_root / "output" / "deduplicated_UUIDs.csv",
        index=False,
        mode="a",
        header=not os.path.exists("../output/deduplicated_UUIDs.csv"),
    )


def deduplicate_perfect_matches(df: pd.DataFrame) -> pd.DataFrame:
    """Return a dataframe with duplicated entries removed.

    Given a dataframe, combines rows that have identical data beyond their
    UUIDs, keeps the first UUID amond the similarly grouped UUIDs, and saves the
    rest of the UUIDS to a file in the "output" directory linking them to the
    first selected UUID.

    Args:
        a pandas dataframe containing contribution data
    Returns:
        a deduplicated pandas dataframe containing contribution data
    """
    # first remove all duplicate entries:
    new_df = df.drop_duplicates()

    # now find the duplicates along all columns but the ID
    new_df = (
        new_df.groupby(df.columns[1:].tolist(), dropna=False)["id"]
        .agg(list)
        .reset_index()
        .rename(columns={"id": "duplicated"})
    )
    new_df.index = new_df["duplicated"].str[0].tolist()
    new_df["duplicated"] = new_df["duplicated"].str[1:]

    # now convert the duplicated column into a dictionary that can will be
    # an output by only feeding the entries with duplicates
    new_df = new_df.reset_index().rename(columns={"index": "id"})
    convert_duplicates_to_dict(
        new_df[new_df["duplicated"].apply(lambda x: len(x)) > 0][
            ["id", "duplicated"]
        ]
    )
    new_df = new_df.drop(["duplicated"], axis=1)
    return new_df
=======
def cleaning_company_column(company_entry: str) -> str:
    """
    Given a string, check if it contains a variation of self employed, unemployed,
    or retired and return the standardized version.

    Args:
        company: string of inputted company names
    Returns:
        standardized for retired, self employed, and unemployed,
        or original string if no match or empty string

    >>> cleaning_company_column("Retireed")
    'Retired'
    >>> cleaning_company_column("self")
    'Self Employed'
    >>> cleaning_company_column("None")
    'Unemployed'
    >>> cleaning_company_column("N/A")
    'Unemployed'
    """

    if not company_entry:
        return company_entry

    company_edited = company_entry.lower()

    if company_edited == "n/a":
        return "Unemployed"

    company_edited = re.sub(r"[^\w\s]", "", company_edited)

    if (
        company_edited == "retired"
        or company_edited == "retiree"
        or company_edited == "retire"
        or "retiree" in company_edited
    ):
        return "Retired"

    elif (
        "self employe" in company_edited
        or "freelance" in company_edited
        or company_edited == "self"
        or company_edited == "independent contractor"
    ):
        return "Self Employed"
    elif (
        "unemploye" in company_edited
        or company_edited == "none"
        or company_edited == "not employed"
        or company_edited == "nan"
    ):
        return "Unemployed"

    else:
        return company_edited
>>>>>>> 96460304


def standardize_corp_names(company_name: str) -> str:
    """Given an employer name, return the standardized version

    Args:
        company_name: corporate name
    Returns:
        standardized company name

    >>> standardize_corp_names('MI BEER WINE WHOLESALERS ASSOC')
    'MI BEER WINE WHOLESALERS ASSOCIATION'

    >>> standardize_corp_names('MI COMMUNITY COLLEGE ASSOCIATION')
    'MI COMMUNITY COLLEGE ASSOCIATION'

    >>> standardize_corp_names('STEPHANIES CHANGEMAKER FUND')
    'STEPHANIES CHANGEMAKER FUND'

    """

    company_name_split = company_name.upper().split(" ")

    for i in range(len(company_name_split)):
        if company_name_split[i] in list(COMPANY_TYPES.keys()):
            hold = company_name_split[i]
            company_name_split[i] = COMPANY_TYPES[hold]

    new_company_name = " ".join(company_name_split)
    return new_company_name


def get_address_number_from_address_line_1(address_line_1: str) -> str:
    """Given an address line 1, return the building number or po box

    Args:
        address_line_1: either street information or PO box
    Returns:
        address or po box number

    Sample Usage:
    >>> get_address_number_from_address_line_1('6727 W. Corrine Dr.  Peoria,AZ 85381')
    '6727'
    >>> get_address_number_from_address_line_1('P.O. Box 5456  Sun City West ,AZ 85375')
    '5456'
    >>> get_address_number_from_address_line_1('119 S 5th St  Niles,MI 49120')
    '119'
    >>> get_address_number_from_address_line_1(
    ...     '1415 PARKER STREET APT 251	DETROIT	MI	48214-0000'
    ... )
    '1415'
    """

    address_line_1_components = usaddress.parse(address_line_1)

    for i in range(len(address_line_1_components)):
        if address_line_1_components[i][1] == "AddressNumber":
            return address_line_1_components[i][0]
        elif address_line_1_components[i][1] == "USPSBoxID":
            return address_line_1_components[i][0]
    raise ValueError("Can not find Address Number")<|MERGE_RESOLUTION|>--- conflicted
+++ resolved
@@ -1,17 +1,8 @@
-<<<<<<< HEAD
-=======
-import re
-
-import textdistance as td
-import usaddress
-
-from utils.constants import COMPANY_TYPES
-
->>>>>>> 96460304
 """
 Module for performing record linkage on state campaign finance dataset
 """
 import os.path
+import re
 
 import pandas as pd
 import textdistance as td
@@ -282,7 +273,6 @@
     return " ".join(string)
 
 
-<<<<<<< HEAD
 def convert_duplicates_to_dict(df: pd.DataFrame) -> None:
     """Saves to the "output" directory a file where each row represents a string
     matching to another string
@@ -355,7 +345,8 @@
     )
     new_df = new_df.drop(["duplicated"], axis=1)
     return new_df
-=======
+
+
 def cleaning_company_column(company_entry: str) -> str:
     """
     Given a string, check if it contains a variation of self employed, unemployed,
@@ -412,7 +403,6 @@
 
     else:
         return company_edited
->>>>>>> 96460304
 
 
 def standardize_corp_names(company_name: str) -> str:
